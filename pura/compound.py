--- conflicted
+++ resolved
@@ -25,8 +25,6 @@
     details: Optional[str] = None
 
 
-<<<<<<< HEAD
-=======
 class TextureType(str, Enum):
     UNSPECIFIED = "UNSPECIFIED"
     CUSTOM = "CUSTOM"
@@ -46,7 +44,6 @@
     details: Optional[str] = None
 
 
->>>>>>> e208bca7
 class CompoundIdentifierType(str, Enum):
     UNSPECIFIED = "UNSPECIFIED"
     CUSTOM = "CUSTOM"
@@ -82,14 +79,11 @@
     HELM = "HELM"
     # SMILES arbitrary target specification
     SMARTS = "SMARTS"
-<<<<<<< HEAD
     # PubChem Title
     TITLE = "TITLE"
     # Isomeric SMILES
     ISOMERIC_SMILES = "ISOMERIC_SMILES"
     
-=======
->>>>>>> e208bca7
 
 
 class Data:
